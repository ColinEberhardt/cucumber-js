--- conflicted
+++ resolved
@@ -106,12 +106,8 @@
   invokeStep(step, stepDefinition, hookParameter) {
     return StepRunner.run({
       defaultTimeout: this.supportCodeLibrary.defaultTimeout,
-<<<<<<< HEAD
-      scenarioResult: this.result,
-=======
       hookParameter,
       parameterTypeRegistry: this.supportCodeLibrary.parameterTypeRegistry,
->>>>>>> 45f77489
       step,
       stepDefinition,
       world: this.world
